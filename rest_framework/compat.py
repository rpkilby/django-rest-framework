--- conflicted
+++ resolved
@@ -190,77 +190,7 @@
     apply_markdown = None
 
 
-<<<<<<< HEAD
-# `seperators` argument to `json.dumps()` differs between 2.x and 3.x
-=======
-# Yaml is optional
-try:
-    import yaml
-except ImportError:
-    yaml = None
-
-
-# XML is optional
-try:
-    import defusedxml.ElementTree as etree
-except ImportError:
-    etree = None
-
-
-# OAuth2 is optional
-try:
-    # Note: The `oauth2` package actually provides oauth1.0a support.  Urg.
-    import oauth2 as oauth
-except ImportError:
-    oauth = None
-
-
-# OAuthProvider is optional
-try:
-    import oauth_provider
-    from oauth_provider.store import store as oauth_provider_store
-
-    # check_nonce's calling signature in django-oauth-plus changes sometime
-    # between versions 2.0 and 2.2.1
-    def check_nonce(request, oauth_request, oauth_nonce, oauth_timestamp):
-        check_nonce_args = inspect.getargspec(oauth_provider_store.check_nonce).args
-        if 'timestamp' in check_nonce_args:
-            return oauth_provider_store.check_nonce(
-                request, oauth_request, oauth_nonce, oauth_timestamp
-            )
-        return oauth_provider_store.check_nonce(
-            request, oauth_request, oauth_nonce
-        )
-
-except (ImportError, ImproperlyConfigured):
-    oauth_provider = None
-    oauth_provider_store = None
-    check_nonce = None
-
-
-# OAuth 2 support is optional
-try:
-    import provider as oauth2_provider
-    from provider import scope as oauth2_provider_scope
-    from provider import constants as oauth2_constants
-
-    if oauth2_provider.__version__ in ('0.2.3', '0.2.4'):
-        # 0.2.3 and 0.2.4 are supported version that do not support
-        # timezone aware datetimes
-        import datetime
-
-        provider_now = datetime.datetime.now
-    else:
-        # Any other supported version does use timezone aware datetimes
-        from django.utils.timezone import now as provider_now
-except ImportError:
-    oauth2_provider = None
-    oauth2_provider_scope = None
-    oauth2_constants = None
-    provider_now = None
-
 # `separators` argument to `json.dumps()` differs between 2.x and 3.x
->>>>>>> fd473aa9
 # See: http://bugs.python.org/issue22767
 if six.PY3:
     SHORT_SEPARATORS = (',', ':')
