--- conflicted
+++ resolved
@@ -42,14 +42,10 @@
 Any methods on the viewset decorated with `@detail_route` or `@list_route` will also be routed.
 For example, given a method like this on the `UserViewSet` class:
 
-<<<<<<< HEAD
+	from myapp.permissions import IsAdminOrIsSelf
+    from rest_framework.decorators import detail_route
+
     @detail_route(methods=['post'], permission_classes=[IsAdminOrIsSelf])
-=======
-	from myapp.permissions import IsAdminOrIsSelf
-    from rest_framework.decorators import action
-
-    @action(permission_classes=[IsAdminOrIsSelf])
->>>>>>> 2bcad32d
     def set_password(self, request, pk=None):
         ...
 
