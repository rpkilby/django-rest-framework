language: python

python:
  - "2.6"
  - "2.7"
  - "3.2"
  - "3.3"
  - "3.4"

env:
<<<<<<< HEAD
  - DJANGO="https://www.djangoproject.com/download/1.7b2/tarball/"
  - DJANGO="django==1.6.3"
  - DJANGO="django==1.5.6"
  - DJANGO="django==1.4.11"
=======
  - DJANGO="https://www.djangoproject.com/download/1.7.b4/tarball/"
  - DJANGO="django==1.6.5"
  - DJANGO="django==1.5.8"
  - DJANGO="django==1.4.13"
  - DJANGO="django==1.3.7"
>>>>>>> e11f41eb

install:
  - pip install $DJANGO
  - pip install defusedxml==0.3 Pillow==2.3.0
  - pip install pytest-django==2.6.1
  - "if [[ ${TRAVIS_PYTHON_VERSION::1} != '3' ]]; then pip install oauth2==1.5.211; fi"
  - "if [[ ${TRAVIS_PYTHON_VERSION::1} != '3' ]]; then pip install django-oauth-plus==2.2.4; fi"
  - "if [[ ${TRAVIS_PYTHON_VERSION::1} != '3' ]]; then pip install django-oauth2-provider==0.2.4; fi"
  - "if [[ ${TRAVIS_PYTHON_VERSION::1} != '3' ]]; then pip install django-guardian==1.1.1; fi"
  - "if [[ ${DJANGO::11} == 'django==1.3' ]]; then pip install django-filter==0.5.4; fi"
  - "if [[ ${DJANGO::11} != 'django==1.3' ]]; then pip install django-filter==0.7; fi"
  - "if [[ ${TRAVIS_PYTHON_VERSION::1} == '3' ]]; then pip install -e git+https://github.com/linovia/django-guardian.git@feature/django_1_7#egg=django-guardian-1.2.0; fi"
  - "if [[ ${DJANGO} == 'https://www.djangoproject.com/download/1.7.b4/tarball/' ]]; then pip install -e git+https://github.com/linovia/django-guardian.git@feature/django_1_7#egg=django-guardian-1.2.0; fi"
  - export PYTHONPATH=.

script:
  - py.test

matrix:
  exclude:
    - python: "2.6"
      env: DJANGO="https://www.djangoproject.com/download/1.7.b4/tarball/"
    - python: "3.2"
<<<<<<< HEAD
      env: DJANGO="django==1.4.11"
    - python: "3.3"
      env: DJANGO="django==1.4.11"
=======
      env: DJANGO="django==1.4.13"
    - python: "3.2"
      env: DJANGO="django==1.3.7"
    - python: "3.3"
      env: DJANGO="django==1.4.13"
    - python: "3.3"
      env: DJANGO="django==1.3.7"
    - python: "3.4"
      env: DJANGO="django==1.4.13"
    - python: "3.4"
      env: DJANGO="django==1.3.7"
>>>>>>> e11f41eb
<|MERGE_RESOLUTION|>--- conflicted
+++ resolved
@@ -8,18 +8,10 @@
   - "3.4"
 
 env:
-<<<<<<< HEAD
-  - DJANGO="https://www.djangoproject.com/download/1.7b2/tarball/"
-  - DJANGO="django==1.6.3"
-  - DJANGO="django==1.5.6"
-  - DJANGO="django==1.4.11"
-=======
   - DJANGO="https://www.djangoproject.com/download/1.7.b4/tarball/"
   - DJANGO="django==1.6.5"
   - DJANGO="django==1.5.8"
   - DJANGO="django==1.4.13"
-  - DJANGO="django==1.3.7"
->>>>>>> e11f41eb
 
 install:
   - pip install $DJANGO
@@ -43,20 +35,8 @@
     - python: "2.6"
       env: DJANGO="https://www.djangoproject.com/download/1.7.b4/tarball/"
     - python: "3.2"
-<<<<<<< HEAD
-      env: DJANGO="django==1.4.11"
-    - python: "3.3"
-      env: DJANGO="django==1.4.11"
-=======
       env: DJANGO="django==1.4.13"
-    - python: "3.2"
-      env: DJANGO="django==1.3.7"
     - python: "3.3"
       env: DJANGO="django==1.4.13"
-    - python: "3.3"
-      env: DJANGO="django==1.3.7"
     - python: "3.4"
-      env: DJANGO="django==1.4.13"
-    - python: "3.4"
-      env: DJANGO="django==1.3.7"
->>>>>>> e11f41eb
+      env: DJANGO="django==1.4.13"