language: python

python:
  - "2.6"
  - "2.7"
  - "3.2"

env:
<<<<<<< HEAD
  - DJANGO=https://www.djangoproject.com/download/1.5b1/tarball/
  - DJANGO=django==1.4.2 --use-mirrors
  - DJANGO=django==1.3.3 --use-mirrors
=======
  - DJANGO=https://github.com/django/django/zipball/master
  - DJANGO=django==1.4.3 --use-mirrors
  - DJANGO=django==1.3.5 --use-mirrors
>>>>>>> d379997a

install:
  - pip install $DJANGO
  - pip install django-filter==0.5.4 --use-mirrors
  - pip install six --use-mirrors
  - export PYTHONPATH=.

script:
  - python rest_framework/runtests/runtests.py

matrix:
  exclude:
    - python: "3.2"
      env: DJANGO=django==1.4.2 --use-mirrors
    - python: "3.2"
      env: DJANGO=django==1.3.3 --use-mirrors<|MERGE_RESOLUTION|>--- conflicted
+++ resolved
@@ -6,15 +6,10 @@
   - "3.2"
 
 env:
-<<<<<<< HEAD
-  - DJANGO=https://www.djangoproject.com/download/1.5b1/tarball/
-  - DJANGO=django==1.4.2 --use-mirrors
-  - DJANGO=django==1.3.3 --use-mirrors
-=======
   - DJANGO=https://github.com/django/django/zipball/master
+  - DJANGO=https://www.djangoproject.com/download/1.5b2/tarball/
   - DJANGO=django==1.4.3 --use-mirrors
   - DJANGO=django==1.3.5 --use-mirrors
->>>>>>> d379997a
 
 install:
   - pip install $DJANGO
